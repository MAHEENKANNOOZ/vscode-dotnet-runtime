--- conflicted
+++ resolved
@@ -1,46 +1,3 @@
-<<<<<<< HEAD
-/* --------------------------------------------------------------------------------------------
- * Copyright (c) Microsoft Corporation. All rights reserved.
- * Licensed under the MIT License. See License.txt in the project root for license information.
- * ------------------------------------------------------------------------------------------ */
-import * as glob from 'glob';
-import * as Mocha from 'mocha';
-import * as path from 'path';
-
-export function run(): Promise<void> {
-  // Create the mocha test
-  const mocha = new Mocha({
-    ui: 'tdd',
-    color: true,
-  });
-
-  const testsRoot = path.resolve(__dirname, '..');
-
-  return new Promise((c, e) => {
-    glob('**/functional/**.test.js', { cwd: testsRoot }, (err, files) => {
-      if (err) {
-        return e(err);
-      }
-
-      // Add files to the test suite
-      files.forEach(f => mocha.addFile(path.resolve(testsRoot, f)));
-
-      try {
-        // Run the mocha test
-        mocha.run(failures => {
-          if (failures > 0) {
-            e(new Error(`${failures} tests failed.`));
-          } else {
-            c();
-          }
-        });
-      } catch (err) {
-        e(err);
-      }
-    });
-  });
-}
-=======
 /*---------------------------------------------------------------------------------------------
 *  Licensed to the .NET Foundation under one or more agreements.
 *  The .NET Foundation licenses this file to you under the MIT license.
@@ -81,5 +38,4 @@
       }
     });
   });
-}
->>>>>>> 8c56d3f2
+}