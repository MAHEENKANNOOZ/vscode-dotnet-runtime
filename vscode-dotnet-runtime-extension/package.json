--- conflicted
+++ resolved
@@ -13,11 +13,7 @@
 	"description": "Allows acquisition of the .NET runtime specifically for VS Code extension authors.",
 	"appInsightsKey": "02dc18e0-7494-43b2-b2a3-18ada5fcb522",
 	"icon": "images/dotnetIcon.png",
-<<<<<<< HEAD
-	"version": "1.6.1",
-=======
 	"version": "1.7.0",
->>>>>>> 741314bd
 	"publisher": "ms-dotnettools",
 	"engines": {
 		"vscode": "^1.74.0"
