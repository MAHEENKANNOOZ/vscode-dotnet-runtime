--- conflicted
+++ resolved
@@ -147,13 +147,8 @@
     test('Runs Correct Install Command', async () => {
         if(shouldRun)
         {
-<<<<<<< HEAD
             await provider.installDotnet(mockVersion, installType);
-            assert.equal(mockExecutor.attemptedCommand, 'sudo apt-get update && sudo apt-get install -y dotnet-sdk-7.0');
-=======
-            await provider.installDotnet(mockVersion);
             assert.equal(mockExecutor.attemptedCommand, 'sudo apt-get install -y dotnet-sdk-7.0');
->>>>>>> cdf6bf52
         }
     });
 
@@ -168,13 +163,8 @@
     test('Runs Correct Update Command', async () => {
         if(shouldRun)
         {
-<<<<<<< HEAD
             await provider.upgradeDotnet(mockVersion, installType);
-            assert.equal(mockExecutor.attemptedCommand, 'sudo apt-get update && apt-get upgrade -y dotnet-sdk-7.0');
-=======
-            await provider.upgradeDotnet(mockVersion);
             assert.equal(mockExecutor.attemptedCommand, 'sudo apt-get upgrade -y dotnet-sdk-7.0');
->>>>>>> cdf6bf52
         }
     }).timeout(standardTimeoutTime*1000);
 });